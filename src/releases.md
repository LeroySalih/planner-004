# Dino
## Releases 

<<<<<<< HEAD
=======
### Release 0.0.4
- Added seeding helpers for Supabase profiles and group membership so teacher/pupil fixtures populate consistently.
- Introduced the "Upload file" lesson activity: teachers can configure instructions and resources, pupils get drag-and-drop uploads tied to their account, and show mode/presentation view now renders the new workflow.
- Optimised lesson management UI: Show activities control moved beside Edit (renamed to Details), the default edit sidebar now focuses on title/objectives only, while dedicated sidebars handle activities/resources.
- Refined upload behaviour for pupils—single file enforced with replacement, optimistic previews, and immediate feedback without refreshing.
- Updated the header profile button to react in real time when users save new name details, with a Playwright regression test covering the flow.

>>>>>>> 8272faa4
### Release 0.0.3
- `/reports`: Restyled the hero header with white/grey copy and relocated the export controls into the gradient banner.
- `/reports/[pupilId]`: Opened all subject accordions by default, swapped feedback captions for icon-only indicators, linked unit headings to their detail pages, and removed the back-to-assignments link.
- `/reports/[pupilId]`: Added a server-backed "Export PDF" workflow powered by pdfkit, colour-coding success criteria by feedback in the generated document, and exposing both export and print actions from the header.

### Release 0.0.2
- Updated the user menu Dashboard link to route to `/reports/<pupil_id>` for the signed-in user.
- Let pupils open `/reports/<pupil_id>` while redirecting them back to their own report if they try to view another pupil.
- Hid the Dashboards item from the pupil top navigation while keeping it in the three-dot user menu.

### Release 0.0.1
- `/`: Centers the Planner hero graphic as a simple branded landing page.
- `/signin`: Email-password sign-in form with welcome messaging and home navigation.
- `/signup`: Account registration form guiding new users into Planner with home shortcut.
- `/profile`: Onboarding profile form for entering name details with return-to-home link.
- `/profiles`: Alternate route to the profile form plus quick access to group management.
- `/profile/groups`: Group membership manager for joining via codes, viewing memberships, and returning to profile.
- `/profiles/groups`: Same membership manager surfaced from the /profiles flow.
- `/profiles/[profileId]`: Profile detail editor for a specific user, showing teacher status and links to dashboard/group tools.
- `/profile/dashboard/[profileId]`: Pupil dashboard summarising group memberships, calculating working levels from feedback, and deep-linking to reports.
- `/assignments`: Teacher-only Assignment Manager grid loading groups, units, lessons, feedback; supports creating/editing assignments, managing lesson schedules, and opening sidebars.
- `/curriculum`: Teacher curriculum index with filtering, inactive toggles, creation sheet, edit controls, and spreadsheet export for curricula.
- `/curriculum/[curriculumId]`: Full curriculum editor to manage assessment objectives, lesson objectives, success criteria, unit alignment, and bulk updates with live feedback.
- `/units`: Units overview with subject filters, search, inactive toggle, create-unit sidebar, and navigation into detail cards.
- `/units/[unitId]`: Unit detail workspace showing metadata, curriculum alignment, related assignments/groups/lessons, file manager, and edit sidebar.
- `/lessons`: Lessons catalogue filtering by subject/status, supporting wildcard search, and linking to lesson detail.
- `/lessons/[lessonId]`: Lesson detail manager with objective summaries, editable objectives sidebar, links manager, file uploads, and unit context.
- `/groups`: Group directory with wildcard filter, join-code sharing, create/edit flows, and links into group detail.
- `/groups/[groupId]`: Group detail page listing subject info and pupil members with report shortcuts and membership error messaging.
- `/feedback/groups/[groupId]/lessons/[lessonId]`: Feedback workspace combining lesson details, activities, resources, success-criteria matrix, pupil ratings table, and previous/next lesson navigation.
- `/pupil-lessons`: Teacher landing listing every pupil’s scheduled lessons with filters and links; non-teachers redirect to their own view.
- `/pupil-lessons/[pupilId]`: Pupil-specific lesson timeline grouping assignments by date and group, accessible to teachers or the pupil.
- `/pupil-lessons/[pupilId]/lessons/[lessonId]`: Student-friendly lesson detail page with assignment context, schedule, activities, downloads/audio, and back navigation.
- `/reports`: Teacher report index aggregating pupils from all groups, providing wildcard filtering, and linking into detailed reports.
- `/reports/[pupilId]`: Comprehensive pupil report grouped by unit/subject, highlighting assignments, success criteria, and latest feedback status.
- `/reports/[pupilId]/groups/[groupId]`: Group-scoped pupil report reusing the full analysis constrained to a single class.
- `/reports/[pupilId]/groups/[groupId]/print`: Print-optimised version of the group report for distribution.<|MERGE_RESOLUTION|>--- conflicted
+++ resolved
@@ -1,8 +1,6 @@
 # Dino
 ## Releases 
 
-<<<<<<< HEAD
-=======
 ### Release 0.0.4
 - Added seeding helpers for Supabase profiles and group membership so teacher/pupil fixtures populate consistently.
 - Introduced the "Upload file" lesson activity: teachers can configure instructions and resources, pupils get drag-and-drop uploads tied to their account, and show mode/presentation view now renders the new workflow.
@@ -10,7 +8,6 @@
 - Refined upload behaviour for pupils—single file enforced with replacement, optimistic previews, and immediate feedback without refreshing.
 - Updated the header profile button to react in real time when users save new name details, with a Playwright regression test covering the flow.
 
->>>>>>> 8272faa4
 ### Release 0.0.3
 - `/reports`: Restyled the hero header with white/grey copy and relocated the export controls into the gradient banner.
 - `/reports/[pupilId]`: Opened all subject accordions by default, swapped feedback captions for icon-only indicators, linked unit headings to their detail pages, and removed the back-to-assignments link.
